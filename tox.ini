--- conflicted
+++ resolved
@@ -11,11 +11,7 @@
     py37,
     py38,
     py39,
-<<<<<<< HEAD
-=======
     py310,
-    pypy2,
->>>>>>> 71ec6939
     pypy3,
 
 [mpi]
