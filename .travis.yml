# https://app.travis-ci.com/mpi4py/mpi4py

language: python
python:
<<<<<<< HEAD
  - 3.6
  - 3.7
  - 3.8
  - 3.9
=======
  - "2.7"
  - "3.5"
  - "3.6"
  - "3.7"
  - "3.8"
  - "3.9"
 #- "3.10"
>>>>>>> 71ec6939
arch:
  - arm64
  - ppc64le

os: linux
dist: xenial
sudo: required

env:
  global:
    - HYDRA_LAUNCHER=fork
    - OMPI_MCA_plm=isolated
    - OMPI_MCA_rmaps_base_oversubscribe=true
  matrix:
    - MPI=mpich
    - MPI=openmpi

branches:
  only:
    - master
    - maint
    - ci/all
    - ci/travis

git:
  depth: 3

cache:
  apt: true

addons:
  apt:
    update: true
  homebrew:
    update: true

before_install:
  - python -m pip install Cython
  - python -m pip install numpy
  - source .azure/install-$MPI.sh
  - python --version
  - python -m cython --version
  - python -c "import numpy;print(numpy.__version__)"
  - if [[ "$MPI" == "mpich"   ]]; then mpichversion; fi
  - if [[ "$MPI" == "openmpi" ]]; then ompi_info;    fi
install:
  - python -m pip -vvv install .

before_script:
  - echo 127.0.0.1 `hostname` | sudo tee -a /etc/hosts > /dev/null
  - if [[ "$MPI" == "mpich" ]]; then P=2; else P=5; fi
script:
  - mpiexec -n 1  python $PWD/test/runtests.py -v
  - mpiexec -n $P python $PWD/test/runtests.py -v -f -e spawn
  - mpiexec -n 1  python $PWD/demo/futures/test_futures.py -v
  - mpiexec -n $P python $PWD/demo/futures/test_futures.py -v
  - mpiexec -n 1  python -m mpi4py.futures $PWD/demo/futures/test_futures.py -v
  - mpiexec -n $P python -m mpi4py.futures $PWD/demo/futures/test_futures.py -v
  - python $PWD/demo/test-run/test_run.py -v

#notifications:
#  email: false<|MERGE_RESOLUTION|>--- conflicted
+++ resolved
@@ -2,20 +2,11 @@
 
 language: python
 python:
-<<<<<<< HEAD
-  - 3.6
-  - 3.7
-  - 3.8
-  - 3.9
-=======
-  - "2.7"
-  - "3.5"
   - "3.6"
   - "3.7"
   - "3.8"
   - "3.9"
  #- "3.10"
->>>>>>> 71ec6939
 arch:
   - arm64
   - ppc64le
@@ -41,7 +32,7 @@
     - ci/travis
 
 git:
-  depth: 3
+  depth: 1
 
 cache:
   apt: true
