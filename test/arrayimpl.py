--- conflicted
+++ resolved
@@ -6,15 +6,6 @@
 
 __all__ = ['TypeMap', 'ArrayTypes', 'allclose']
 
-<<<<<<< HEAD
-TypeMap = dict(b=MPI.SIGNED_CHAR,
-               h=MPI.SHORT,
-               i=MPI.INT,
-               l=MPI.LONG,
-               q=MPI.LONG_LONG,
-               f=MPI.FLOAT,
-               d=MPI.DOUBLE)
-=======
 TypeMap = OrderedDict([
     ('b', MPI.SIGNED_CHAR),
     ('h', MPI.SHORT),
@@ -24,11 +15,6 @@
     ('f', MPI.FLOAT),
     ('d', MPI.DOUBLE),
 ])
-
-import sys
-if sys.version_info[:2] < (3,3):
-    del TypeMap['q']
->>>>>>> a2c4bab2
 
 import sys
 if sys.version_info[:2] < (3,3):
@@ -55,11 +41,7 @@
 
     class Array(array.array):
 
-<<<<<<< HEAD
-        TypeMap = dict(TypeMap)
-=======
         TypeMap = TypeMap.copy()
->>>>>>> a2c4bab2
 
         def __new__(cls, arg, typecode, shape=None):
             if isinstance(arg, (int, float)):
@@ -112,11 +94,7 @@
 
     class NumPy(object):
 
-<<<<<<< HEAD
-        TypeMap = dict(TypeMap)
-=======
         TypeMap = TypeMap.copy()
->>>>>>> a2c4bab2
 
         def __init__(self, arg, typecode, shape=None):
             if isinstance(arg, (int, float, complex)):
