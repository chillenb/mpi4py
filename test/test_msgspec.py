from mpi4py import MPI
import mpiunittest as unittest
from arrayimpl import allclose
from arrayimpl import typestr
import sys

typemap = MPI._typedict

try:
    import array
except ImportError:
    array = None
try:
    import numpy
except ImportError:
    numpy = None
try:
    import cupy
except ImportError:
    cupy = None


py2 = sys.version_info[0] == 2
py3 = sys.version_info[0] >= 3
pypy = hasattr(sys, 'pypy_version_info')
pypy2 = pypy and py2
pypy_lt_53 = pypy and sys.pypy_version_info < (5, 3)


# ---

class GPUBuf(object):

    def __init__(self, typecode, initializer, readonly=False):
        self._buf = array.array(typecode, initializer)
        address = self._buf.buffer_info()[0]
        typecode = self._buf.typecode
        itemsize = self._buf.itemsize
        self.__cuda_array_interface__ = dict(
            version = 0,
            data    = (address, readonly),
            typestr = typestr(typecode, itemsize),
            shape   = (len(self._buf), 1, 1),
            strides = (itemsize,) * 3,
            descr   = [('', typestr(typecode, itemsize))],
        )

    def __eq__(self, other):
        return self._buf == other._buf

    def __ne__(self, other):
        return self._buf != other._buf

    def __len__(self):
        return len(self._buf)

    def __getitem__(self, item):
        return self._buf[item]

    def __setitem__(self, item, value):
        self._buf[item] = value._buf


cupy_issue_2259 = False
if cupy is not None:
    cupy_issue_2259 = not isinstance(
        cupy.zeros((2,2)).T.__cuda_array_interface__['strides'],
        tuple
    )

# ---

def Sendrecv(smsg, rmsg):
    MPI.COMM_SELF.Sendrecv(sendbuf=smsg, dest=0,   sendtag=0,
                           recvbuf=rmsg, source=0, recvtag=0,
                           status=MPI.Status())


class TestMessageSimple(unittest.TestCase):

    def testMessageBad(self):
        buf = MPI.Alloc_mem(5)
        empty = [None, 0, "B"]
        def f(): Sendrecv([buf, 0, 0, "i", None], empty)
        self.assertRaises(ValueError, f)
        def f(): Sendrecv([buf,  0, "\0"], empty)
        self.assertRaises(KeyError, f)
        def f(): Sendrecv([buf, -1, "i"], empty)
        self.assertRaises(ValueError, f)
        def f(): Sendrecv([buf, 0, -1, "i"], empty)
        self.assertRaises(ValueError, f)
        def f(): Sendrecv([buf, 0, +2, "i"], empty)
        self.assertRaises(ValueError, f)
        def f(): Sendrecv([None, 1,  0, "i"], empty)
        self.assertRaises(ValueError, f)
        def f(): Sendrecv([buf, None,  0, "i"], empty)
        self.assertRaises(ValueError, f)
        def f(): Sendrecv([buf, 0, 1, MPI.DATATYPE_NULL], empty)
        self.assertRaises(ValueError, f)
        def f(): Sendrecv([buf, None, 0, MPI.DATATYPE_NULL], empty)
        self.assertRaises(ValueError, f)
        try:
            t = MPI.INT.Create_resized(0, -4).Commit()
            def f(): Sendrecv([buf, None, t], empty)
            self.assertRaises(ValueError, f)
            def f(): Sendrecv([buf, 0, 1, t], empty)
            self.assertRaises(ValueError, f)
            t.Free()
        except NotImplementedError:
            pass
        MPI.Free_mem(buf)
        buf = [1,2,3,4]
        def f(): Sendrecv([buf, 4,  0, "i"], empty)
        self.assertRaises(TypeError, f)
        buf = {1:2,3:4}
        def f(): Sendrecv([buf, 4,  0, "i"], empty)
        self.assertRaises(TypeError, f)
        def f(): Sendrecv(b"abc", b"abc")
        self.assertRaises((BufferError, TypeError, ValueError), f)

    def testMessageNone(self):
        empty = [None, 0, "B"]
        Sendrecv(empty, empty)
        empty = [None, "B"]
        Sendrecv(empty, empty)

    def testMessageBottom(self):
        empty = [MPI.BOTTOM, 0, "B"]
        Sendrecv(empty, empty)
        empty = [MPI.BOTTOM, "B"]
        Sendrecv(empty, empty)

    @unittest.skipIf(pypy_lt_53, 'pypy(<5.3)')
    def testMessageBytes(self):
        sbuf = b"abc"
        rbuf = bytearray(3)
        Sendrecv([sbuf, "c"], [rbuf, MPI.CHAR])
        self.assertEqual(sbuf, rbuf)

    @unittest.skipIf(pypy_lt_53, 'pypy(<5.3)')
    def testMessageBytearray(self):
        sbuf = bytearray(b"abc")
        rbuf = bytearray(3)
        Sendrecv([sbuf, "c"], [rbuf, MPI.CHAR])
        self.assertEqual(sbuf, rbuf)

    @unittest.skipIf(py3, 'python3')
    @unittest.skipIf(pypy2, 'pypy2')
    @unittest.skipIf(hasattr(MPI, 'ffi'), 'mpi4py-cffi')
    def testMessageUnicode(self):  # Test for Issue #120
        sbuf = unicode("abc")
        rbuf = bytearray(len(buffer(sbuf)))
        Sendrecv([sbuf, MPI.BYTE], [rbuf, MPI.BYTE])

    @unittest.skipIf(py3, 'python3')
    @unittest.skipIf(pypy_lt_53, 'pypy(<5.3)')
    def testMessageBuffer(self):
        sbuf = buffer(b"abc")
        rbuf = bytearray(3)
        Sendrecv([sbuf, "c"], [rbuf, MPI.CHAR])
        self.assertEqual(sbuf, rbuf)
        self.assertRaises((BufferError, TypeError, ValueError),
                          Sendrecv, [rbuf, "c"], [sbuf, "c"])

    @unittest.skipIf(pypy2, 'pypy2')
    @unittest.skipIf(pypy_lt_53, 'pypy(<5.3)')
    def testMessageMemoryView(self):
        sbuf = memoryview(b"abc")
        rbuf = bytearray(3)
        Sendrecv([sbuf, "c"], [rbuf, MPI.CHAR])
        self.assertEqual(sbuf, rbuf)
        self.assertRaises((BufferError, TypeError, ValueError),
                          Sendrecv, [rbuf, "c"], [sbuf, "c"])


@unittest.skipMPI('msmpi(<8.0.0)')
class TestMessageBlock(unittest.TestCase):

    @unittest.skipIf(MPI.COMM_WORLD.Get_size() < 2, 'mpi-world-size<2')
    def testMessageBad(self):
        comm = MPI.COMM_WORLD
        buf = MPI.Alloc_mem(4)
        empty = [None, 0, "B"]
        def f(): comm.Alltoall([buf, None, "i"], empty)
        self.assertRaises(ValueError, f)
        MPI.Free_mem(buf)


class BaseTestMessageSimpleArray(object):

    TYPECODES = "bhil"+"BHIL"+"fd"

    def array(self, typecode, initializer):
        raise NotImplementedError

    def check1(self, z, s, r, typecode):
        r[:] = z
        Sendrecv(s, r)
        for a, b in zip(s, r):
            self.assertEqual(a, b)

    def check2(self, z, s, r, typecode):
        datatype = typemap[typecode]
        for type in (None, typecode, datatype):
            r[:] = z
            Sendrecv([s, type],
                     [r, type])
            for a, b in zip(s, r):
                self.assertEqual(a, b)

    def check3(self, z, s, r, typecode):
        size = len(r)
        for count in range(size):
            r[:] = z
            Sendrecv([s, count],
                     [r, count])
            for i in range(count):
                self.assertEqual(r[i], s[i])
            for i in range(count, size):
                self.assertEqual(r[i], z[0])
        for count in range(size):
            r[:] = z
            Sendrecv([s, (count, None)],
                     [r, (count, None)])
            for i in range(count):
                self.assertEqual(r[i], s[i])
            for i in range(count, size):
                self.assertEqual(r[i], z[0])
        for disp in range(size):
            r[:] = z
            Sendrecv([s, (None, disp)],
                     [r, (None, disp)])
            for i in range(disp):
                self.assertEqual(r[i], z[0])
            for i in range(disp, size):
                self.assertEqual(r[i], s[i])
        for disp in range(size):
            for count in range(size-disp):
                r[:] = z
                Sendrecv([s, (count, disp)],
                         [r, (count, disp)])
                for i in range(0, disp):
                    self.assertEqual(r[i], z[0])
                for i in range(disp, disp+count):
                    self.assertEqual(r[i], s[i])
                for i in range(disp+count, size):
                    self.assertEqual(r[i], z[0])

    def check4(self, z, s, r, typecode):
        datatype = typemap[typecode]
        for type in (None, typecode, datatype):
            for count in (None, len(s)):
                r[:] = z
                Sendrecv([s, count, type],
                         [r, count, type])
                for a, b in zip(s, r):
                    self.assertEqual(a, b)

    def check5(self, z, s, r, typecode):
        datatype = typemap[typecode]
        for type in (None, typecode, datatype):
            for p in range(0, len(s)):
                r[:] = z
                Sendrecv([s, (p, None), type],
                         [r, (p, None), type])
                for a, b in zip(s[:p], r[:p]):
                    self.assertEqual(a, b)
                for q in range(p, len(s)):
                    count, displ = q-p, p
                    r[:] = z
                    Sendrecv([s, (count, displ), type],
                             [r, (count, displ), type])
                    for a, b in zip(r[:p], z[:p]):
                        self.assertEqual(a, b)
                    for a, b in zip(r[p:q], s[p:q]):
                        self.assertEqual(a, b)
                    for a, b in zip(r[q:], z[q:]):
                        self.assertEqual(a, b)

    def check6(self, z, s, r, typecode):
        datatype = typemap[typecode]
        for type in (None, typecode, datatype):
            for p in range(0, len(s)):
                r[:] = z
                Sendrecv([s, p, None, type],
                         [r, p, None, type])
                for a, b in zip(s[:p], r[:p]):
                    self.assertEqual(a, b)
                for q in range(p, len(s)):
                    count, displ = q-p, p
                    r[:] = z
                    Sendrecv([s, count, displ, type],
                             [r, count, displ, type])
                    for a, b in zip(r[:p], z[:p]):
                        self.assertEqual(a, b)
                    for a, b in zip(r[p:q], s[p:q]):
                        self.assertEqual(a, b)
                    for a, b in zip(r[q:], z[q:]):
                        self.assertEqual(a, b)

    def check(self, test):
        for t in tuple(self.TYPECODES):
            for n in range(1, 10):
                z = self.array(t, [0]*n)
                s = self.array(t, list(range(n)))
                r = self.array(t, [0]*n)
                test(z, s, r, t)

    def testArray1(self):
        self.check(self.check1)

    def testArray2(self):
        self.check(self.check2)

    def testArray3(self):
        self.check(self.check3)

    def testArray4(self):
        self.check(self.check4)

    def testArray5(self):
        self.check(self.check5)

    def testArray6(self):
        self.check(self.check6)


@unittest.skipIf(array is None, 'array')
class TestMessageSimpleArray(unittest.TestCase,
                             BaseTestMessageSimpleArray):

    def array(self, typecode, initializer):
        return array.array(typecode, initializer)


@unittest.skipIf(numpy is None, 'numpy')
class TestMessageSimpleNumPy(unittest.TestCase,
                             BaseTestMessageSimpleArray):

    def array(self, typecode, initializer):
        return numpy.array(initializer, dtype=typecode)

    def testOrderC(self):
        sbuf = numpy.ones([3,2])
        rbuf = numpy.zeros([3,2])
        Sendrecv(sbuf, rbuf)
        self.assertTrue((sbuf == rbuf).all())

    def testOrderFortran(self):
        sbuf = numpy.ones([3,2]).T
        rbuf = numpy.zeros([3,2]).T
        Sendrecv(sbuf, rbuf)
        self.assertTrue((sbuf == rbuf).all())

    def testReadonly(self):
        sbuf = numpy.ones([3])
        rbuf = numpy.zeros([3])
        sbuf.flags.writeable = False
        Sendrecv(sbuf, rbuf)
        self.assertTrue((sbuf == rbuf).all())

    def testNotWriteable(self):
        sbuf = numpy.ones([3])
        rbuf = numpy.zeros([3])
        rbuf.flags.writeable = False
        self.assertRaises((BufferError, ValueError),
                          Sendrecv, sbuf, rbuf)

    def testNotContiguous(self):
        sbuf = numpy.ones([3,2])[:,0]
        rbuf = numpy.zeros([3])
        sbuf.flags.writeable = False
        self.assertRaises((BufferError, ValueError),
                          Sendrecv, sbuf, rbuf)


@unittest.skipIf(array is None, 'array')
class TestMessageSimpleGPUBuf(unittest.TestCase,
                              BaseTestMessageSimpleArray):

    def array(self, typecode, initializer):
        return GPUBuf(typecode, initializer)


@unittest.skipIf(cupy is None, 'cupy')
class TestMessageSimpleCuPy(unittest.TestCase,
                            BaseTestMessageSimpleArray):

    def array(self, typecode, initializer):
        return cupy.array(initializer, dtype=typecode)

    def testOrderC(self):
        sbuf = cupy.ones([3,2])
        rbuf = cupy.zeros([3,2])
        Sendrecv(sbuf, rbuf)
        self.assertTrue((sbuf == rbuf).all())

    @unittest.skipIf(cupy_issue_2259, 'cupy-issue-2259')
    def testOrderFortran(self):
        sbuf = cupy.ones([3,2]).T
        rbuf = cupy.zeros([3,2]).T
        Sendrecv(sbuf, rbuf)
        self.assertTrue((sbuf == rbuf).all())

    @unittest.skipIf(cupy_issue_2259, 'cupy-issue-2259')
    def testNotContiguous(self):
        sbuf = cupy.ones([3,2])[:,0]
        rbuf = cupy.zeros([3])
        self.assertRaises((BufferError, ValueError),
                          Sendrecv, sbuf, rbuf)


# ---

@unittest.skipIf(array is None, 'array')
class TestMessageGPUBufInterface(unittest.TestCase):

    def testNonReadonly(self):
        smsg = GPUBuf('i', [1,2,3], readonly=True)
        rmsg = GPUBuf('i', [0,0,0], readonly=True)
        if pypy: self.assertRaises(ValueError,  Sendrecv, smsg, rmsg)
        else:    self.assertRaises(BufferError, Sendrecv, smsg, rmsg)

    def testNonContiguous(self):
        smsg = GPUBuf('i', [1,2,3])
        rmsg = GPUBuf('i', [0,0,0])
        strides = rmsg.__cuda_array_interface__['strides']
        bad_strides = strides[:-1] + (7,)
        rmsg.__cuda_array_interface__['strides'] = bad_strides
        self.assertRaises(BufferError, Sendrecv, smsg, rmsg)

    def testAttrNone(self):
        smsg = GPUBuf('B', [1,2,3])
        rmsg = GPUBuf('B', [0,0,0])
        rmsg.__cuda_array_interface__ = None
        self.assertRaises(TypeError, Sendrecv, smsg, rmsg)

    def testAttrEmpty(self):
        smsg = GPUBuf('B', [1,2,3])
        rmsg = GPUBuf('B', [0,0,0])
        class MyDict(dict): pass
        rmsg.__cuda_array_interface__ = MyDict()
        self.assertRaises(KeyError, Sendrecv, smsg, rmsg)

    def testAttrType(self):
        smsg = GPUBuf('B', [1,2,3])
        rmsg = GPUBuf('B', [0,0,0])
        class MyDict(dict): pass
        items = list(rmsg.__cuda_array_interface__.items())
        rmsg.__cuda_array_interface__ = items
        self.assertRaises(TypeError, Sendrecv, smsg, rmsg)

    def testDataMissing(self):
        smsg = GPUBuf('B', [1,2,3])
        rmsg = GPUBuf('B', [0,0,0])
        del rmsg.__cuda_array_interface__['data']
        self.assertRaises(KeyError, Sendrecv, smsg, rmsg)

    def testDataNone(self):
        smsg = GPUBuf('B', [1,2,3])
        rmsg = GPUBuf('B', [0,0,0])
        rmsg.__cuda_array_interface__['data'] = None
        self.assertRaises(TypeError, Sendrecv, smsg, rmsg)

    def testDataType(self):
        smsg = GPUBuf('B', [1,2,3])
        rmsg = GPUBuf('B', [0,0,0])
        rmsg.__cuda_array_interface__['data'] = 0
        self.assertRaises(TypeError, Sendrecv, smsg, rmsg)

    def testDataValue(self):
        smsg = GPUBuf('B', [1,2,3])
        rmsg = GPUBuf('B', [0,0,0])
        dev_ptr = rmsg.__cuda_array_interface__['data'][0]
        rmsg.__cuda_array_interface__['data'] = (dev_ptr, )
        self.assertRaises(ValueError, Sendrecv, smsg, rmsg)
        rmsg.__cuda_array_interface__['data'] = ( )
        self.assertRaises(ValueError, Sendrecv, smsg, rmsg)
        rmsg.__cuda_array_interface__['data'] = (dev_ptr, False, None)
        self.assertRaises(ValueError, Sendrecv, smsg, rmsg)

    def testTypestrMissing(self):
        smsg = GPUBuf('B', [1,2,3])
        rmsg = GPUBuf('B', [0,0,0])
        del rmsg.__cuda_array_interface__['typestr']
        self.assertRaises(KeyError, Sendrecv, smsg, rmsg)

    def testTypestrNone(self):
        smsg = GPUBuf('B', [1,2,3])
        rmsg = GPUBuf('B', [0,0,0])
        rmsg.__cuda_array_interface__['typestr'] = None
        self.assertRaises(TypeError, Sendrecv, smsg, rmsg)

    def testTypestrType(self):
        smsg = GPUBuf('B', [1,2,3])
        rmsg = GPUBuf('B', [0,0,0])
        rmsg.__cuda_array_interface__['typestr'] = 42
        self.assertRaises(TypeError, Sendrecv, smsg, rmsg)

    def testTypestrItemsize(self):
        smsg = GPUBuf('B', [1,2,3])
        rmsg = GPUBuf('B', [0,0,0])
        typestr = rmsg.__cuda_array_interface__['typestr']
        rmsg.__cuda_array_interface__['typestr'] = typestr[:2]+'X'
        self.assertRaises(ValueError, Sendrecv, smsg, rmsg)

    def testShapeMissing(self):
        smsg = GPUBuf('B', [1,2,3])
        rmsg = GPUBuf('B', [0,0,0])
        del rmsg.__cuda_array_interface__['shape']
        self.assertRaises(KeyError, Sendrecv, smsg, rmsg)

    def testShapeNone(self):
        smsg = GPUBuf('B', [1,2,3])
        rmsg = GPUBuf('B', [0,0,0])
        rmsg.__cuda_array_interface__['shape'] = None
        self.assertRaises(TypeError, Sendrecv, smsg, rmsg)

    def testShapeType(self):
        smsg = GPUBuf('B', [1,2,3])
        rmsg = GPUBuf('B', [0,0,0])
        rmsg.__cuda_array_interface__['shape'] = 3
        self.assertRaises(TypeError, Sendrecv, smsg, rmsg)

    def testShapeValue(self):
        smsg = GPUBuf('B', [1,2,3])
        rmsg = GPUBuf('B', [0,0,0])
        rmsg.__cuda_array_interface__['shape'] = (3, -1)
        rmsg.__cuda_array_interface__['strides'] = None
        self.assertRaises(BufferError, Sendrecv, smsg, rmsg)

    def testStridesMissing(self):
        smsg = GPUBuf('B', [1,2,3])
        rmsg = GPUBuf('B', [0,0,0])
        del rmsg.__cuda_array_interface__['strides']
        Sendrecv(smsg, rmsg)
        self.assertEqual(smsg, rmsg)

    def testStridesNone(self):
        smsg = GPUBuf('B', [1,2,3])
        rmsg = GPUBuf('B', [0,0,0])
        rmsg.__cuda_array_interface__['strides'] = None
        Sendrecv(smsg, rmsg)
        self.assertEqual(smsg, rmsg)

    def testStridesType(self):
        smsg = GPUBuf('B', [1,2,3])
        rmsg = GPUBuf('B', [0,0,0])
        rmsg.__cuda_array_interface__['strides'] = 42
        self.assertRaises(TypeError, Sendrecv, smsg, rmsg)

    def testDescrMissing(self):
        smsg = GPUBuf('d', [1,2,3])
        rmsg = GPUBuf('d', [0,0,0])
        del rmsg.__cuda_array_interface__['descr']
        Sendrecv(smsg, rmsg)
        self.assertEqual(smsg, rmsg)

    def testDescrNone(self):
        smsg = GPUBuf('d', [1,2,3])
        rmsg = GPUBuf('d', [0,0,0])
        rmsg.__cuda_array_interface__['descr'] = None
        Sendrecv(smsg, rmsg)
        self.assertEqual(smsg, rmsg)

    def testDescrType(self):
        smsg = GPUBuf('B', [1,2,3])
        rmsg = GPUBuf('B', [0,0,0])
        rmsg.__cuda_array_interface__['descr'] = 42
        self.assertRaises(TypeError, Sendrecv, smsg, rmsg)

    def testDescrWarning(self):
        m, n = 5, 3
        smsg = GPUBuf('d', list(range(m*n)))
        rmsg = GPUBuf('d', [0]*(m*n))
        typestr = rmsg.__cuda_array_interface__['typestr']
        itemsize = int(typestr[2:])
        new_typestr = "|V"+str(itemsize*n)
        new_descr = [('', typestr)]*n
        rmsg.__cuda_array_interface__['shape'] = (m,)
        rmsg.__cuda_array_interface__['strides'] = (itemsize*n,)
        rmsg.__cuda_array_interface__['typestr'] = new_typestr
        rmsg.__cuda_array_interface__['descr'] = new_descr
        import warnings
        with warnings.catch_warnings():
            warnings.simplefilter("error")
            self.assertRaises(RuntimeWarning, Sendrecv, smsg, rmsg)
        try:  # Python 3.2+
            self.assertWarns(RuntimeWarning, Sendrecv, smsg, rmsg)
        except AttributeError:  # Python 2
            with warnings.catch_warnings(record=True) as w:
                warnings.simplefilter("always")
                Sendrecv(smsg, rmsg)
                self.assertEqual(len(w), 1)
                self.assertEqual(w[-1].category, RuntimeWarning)
        self.assertEqual(smsg, rmsg)


# ---

def Alltoallv(smsg, rmsg):
    comm = MPI.COMM_SELF
    comm.Alltoallv(smsg, rmsg)


@unittest.skipMPI('msmpi(<8.0.0)')
class TestMessageVector(unittest.TestCase):

    def testMessageBad(self):
        buf = MPI.Alloc_mem(5)
        empty = [None, 0, [0], "B"]
        def f(): Alltoallv([buf, 0, [0], "i", None], empty)
        self.assertRaises(ValueError, f)
        def f(): Alltoallv([buf, 0, [0], "\0"], empty)
        self.assertRaises(KeyError, f)
        def f(): Alltoallv([buf, None, [0], MPI.DATATYPE_NULL], empty)
        self.assertRaises(ValueError, f)
        def f(): Alltoallv([buf, None, [0], "i"], empty)
        self.assertRaises(ValueError, f)
        try:
            t = MPI.INT.Create_resized(0, -4).Commit()
            def f(): Alltoallv([buf, None, [0], t], empty)
            self.assertRaises(ValueError, f)
            t.Free()
        except NotImplementedError:
            pass
        MPI.Free_mem(buf)
        buf = [1,2,3,4]
        def f(): Alltoallv([buf, 0,  0, "i"], empty)
        self.assertRaises(TypeError, f)
        buf = {1:2,3:4}
        def f(): Alltoallv([buf, 0,  0, "i"], empty)
        self.assertRaises(TypeError, f)

    def testMessageNone(self):
        empty = [None, 0, "B"]
        Alltoallv(empty, empty)
        empty = [None, "B"]
        Alltoallv(empty, empty)

    def testMessageBottom(self):
        empty = [MPI.BOTTOM, 0, [0], "B"]
        Alltoallv(empty, empty)
        empty = [MPI.BOTTOM, 0, "B"]
        Alltoallv(empty, empty)
        empty = [MPI.BOTTOM, "B"]
        Alltoallv(empty, empty)

    @unittest.skipIf(pypy_lt_53, 'pypy(<5.3)')
    def testMessageBytes(self):
        sbuf = b"abc"
        rbuf = bytearray(3)
        Alltoallv([sbuf, "c"], [rbuf, MPI.CHAR])
        self.assertEqual(sbuf, rbuf)

    @unittest.skipIf(pypy_lt_53, 'pypy(<5.3)')
    def testMessageBytearray(self):
        sbuf = bytearray(b"abc")
        rbuf = bytearray(3)
        Alltoallv([sbuf, "c"], [rbuf, MPI.CHAR])
        self.assertEqual(sbuf, rbuf)


@unittest.skipMPI('msmpi(<8.0.0)')
class BaseTestMessageVectorArray(object):

    TYPECODES = "bhil"+"BHIL"+"fd"

    def array(self, typecode, initializer):
        raise NotImplementedError

    def check1(self, z, s, r, typecode):
        r[:] = z
        Alltoallv(s, r)
        for a, b in zip(s, r):
            self.assertEqual(a, b)

    def check2(self, z, s, r, typecode):
        datatype = typemap[typecode]
        for type in (None, typecode, datatype):
            r[:] = z
            Alltoallv([s, type],
                      [r, type])
            for a, b in zip(s, r):
                self.assertEqual(a, b)

    def check3(self, z, s, r, typecode):
        size = len(r)
        for count in range(size):
            r[:] = z
            Alltoallv([s, count],
                      [r, count])
            for i in range(count):
                self.assertEqual(r[i], s[i])
            for i in range(count, size):
                self.assertEqual(r[i], z[0])
        for count in range(size):
            r[:] = z
            Alltoallv([s, (count, None)],
                      [r, (count, None)])
            for i in range(count):
                self.assertEqual(r[i], s[i])
            for i in range(count, size):
                self.assertEqual(r[i], z[0])
        for disp in range(size):
            for count in range(size-disp):
                r[:] = z
                Alltoallv([s, ([count], [disp])],
                          [r, ([count], [disp])])
                for i in range(0, disp):
                    self.assertEqual(r[i], z[0])
                for i in range(disp, disp+count):
                    self.assertEqual(r[i], s[i])
                for i in range(disp+count, size):
                    self.assertEqual(r[i], z[0])

    def check4(self, z, s, r, typecode):
        datatype = typemap[typecode]
        for type in (None, typecode, datatype):
            for count in (None, len(s)):
                r[:] = z
                Alltoallv([s, count, type],
                          [r, count, type])
                for a, b in zip(s, r):
                    self.assertEqual(a, b)

    def check5(self, z, s, r, typecode):
        datatype = typemap[typecode]
        for type in (None, typecode, datatype):
            for p in range(len(s)):
                r[:] = z
                Alltoallv([s, (p, None), type],
                          [r, (p, None), type])
                for a, b in zip(s[:p], r[:p]):
                    self.assertEqual(a, b)
                for q in range(p, len(s)):
                    count, displ = q-p, p
                    r[:] = z
                    Alltoallv([s, (count, [displ]), type],
                              [r, (count, [displ]), type])
                    for a, b in zip(r[:p], z[:p]):
                        self.assertEqual(a, b)
                    for a, b in zip(r[p:q], s[p:q]):
                        self.assertEqual(a, b)
                    for a, b in zip(r[q:], z[q:]):
                        self.assertEqual(a, b)

    def check6(self, z, s, r, typecode):
        datatype = typemap[typecode]
        for type in (None, typecode, datatype):
            for p in range(0, len(s)):
                r[:] = z
                Alltoallv([s, p, None, type],
                          [r, p, None, type])
                for a, b in zip(s[:p], r[:p]):
                    self.assertEqual(a, b)
                for q in range(p, len(s)):
                    count, displ = q-p, p
                    r[:] = z
                    Alltoallv([s, count, [displ], type],
                              [r, count, [displ], type])
                    for a, b in zip(r[:p], z[:p]):
                        self.assertEqual(a, b)
                    for a, b in zip(r[p:q], s[p:q]):
                        self.assertEqual(a, b)
                    for a, b in zip(r[q:], z[q:]):
                        self.assertEqual(a, b)

    def check(self, test):
        for t in tuple(self.TYPECODES):
            for n in range(1, 10):
                z = self.array(t, [0]*n)
                s = self.array(t, list(range(n)))
                r = self.array(t, [0]*n)
                test(z, s, r, t)

    def testArray1(self):
        self.check(self.check1)

    def testArray2(self):
        self.check(self.check2)

    def testArray3(self):
        self.check(self.check3)

    def testArray4(self):
        self.check(self.check4)

    def testArray5(self):
        self.check(self.check5)

    def testArray6(self):
        self.check(self.check6)


@unittest.skipIf(array is None, 'array')
class TestMessageVectorArray(unittest.TestCase,
                             BaseTestMessageVectorArray):

    def array(self, typecode, initializer):
        return array.array(typecode, initializer)


@unittest.skipIf(numpy is None, 'numpy')
class TestMessageVectorNumPy(unittest.TestCase,
                             BaseTestMessageVectorArray):

    def array(self, typecode, initializer):
        return numpy.array(initializer, dtype=typecode)


@unittest.skipIf(array is None, 'array')
class TestMessageVectorGPUBuf(unittest.TestCase,
                              BaseTestMessageVectorArray):

    def array(self, typecode, initializer):
        return GPUBuf(typecode, initializer)


@unittest.skipIf(cupy is None, 'cupy')
class TestMessageVectorCuPy(unittest.TestCase,
                            BaseTestMessageVectorArray):

    def array(self, typecode, initializer):
        return cupy.array(initializer, dtype=typecode)


# ---

def Alltoallw(smsg, rmsg):
    try:
        MPI.COMM_SELF.Alltoallw(smsg, rmsg)
    except NotImplementedError:
        if isinstance(smsg, (list, tuple)): smsg = smsg[0]
        if isinstance(rmsg, (list, tuple)): rmsg = rmsg[0]
        try: rmsg[:] = smsg
        except: pass


class TestMessageVectorW(unittest.TestCase):

    def testMessageBad(self):
        sbuf = MPI.Alloc_mem(4)
        rbuf = MPI.Alloc_mem(4)
        def f(): Alltoallw([sbuf],[rbuf])
        self.assertRaises(ValueError, f)
        def f(): Alltoallw([sbuf, [0], [0], [MPI.BYTE], None],
                           [rbuf, [0], [0], [MPI.BYTE]])
        self.assertRaises(ValueError, f)
        def f(): Alltoallw([sbuf, [0], [0], [MPI.BYTE]],
                           [rbuf, [0], [0], [MPI.BYTE], None])
        self.assertRaises(ValueError, f)
        MPI.Free_mem(sbuf)
        MPI.Free_mem(rbuf)

    @unittest.skipIf(pypy_lt_53, 'pypy(<5.3)')
    def testMessageBytes(self):
        sbuf = b"abc"
        rbuf = bytearray(3)
        smsg = [sbuf, [3], [0], [MPI.CHAR]]
        rmsg = [rbuf, ([3], [0]), [MPI.CHAR]]
        Alltoallw(smsg, rmsg)
        self.assertEqual(sbuf, rbuf)

    @unittest.skipIf(pypy_lt_53, 'pypy(<5.3)')
    def testMessageBytearray(self):
        sbuf = bytearray(b"abc")
        rbuf = bytearray(3)
        smsg = [sbuf, [3], [0], [MPI.CHAR]]
        rmsg = [rbuf, ([3], [0]), [MPI.CHAR]]
        Alltoallw(smsg, rmsg)
        self.assertEqual(sbuf, rbuf)
        sbuf = bytearray(b"abc")
        rbuf = bytearray(3)
        smsg = [sbuf, None, None, [MPI.CHAR]]
        rmsg = [rbuf, [MPI.CHAR]]
        Alltoallw(smsg, rmsg)
        self.assertEqual(sbuf[0], rbuf[0])
        self.assertEqual(bytearray(2), rbuf[1:])

<<<<<<< HEAD
    @unittest.skipIf(array is None, 'array')
    def testMessageArray(self):
        sbuf = array.array('i', [1,2,3])
        rbuf = array.array('i', [0,0,0])
        smsg = [sbuf, [3], [0], [MPI.INT]]
        rmsg = [rbuf, ([3], [0]), [MPI.INT]]
        Alltoallw(smsg, rmsg)
        self.assertEqual(sbuf, rbuf)

    @unittest.skipIf(numpy is None, 'numpy')
    def testMessageNumPy(self):
        sbuf = numpy.array([1,2,3], dtype='i')
        rbuf = numpy.array([0,0,0], dtype='i')
        smsg = [sbuf, [3], [0], [MPI.INT]]
        rmsg = [rbuf, ([3], [0]), [MPI.INT]]
        Alltoallw(smsg, rmsg)
        self.assertTrue((sbuf == rbuf).all())

    @unittest.skipIf(array is None, 'array')
    def testMessageGPUBuf(self):
        sbuf = GPUBuf('i', [1,2,3], readonly=True)
        rbuf = GPUBuf('i', [0,0,0], readonly=False)
        smsg = [sbuf, [3], [0], [MPI.INT]]
        rmsg = [rbuf, ([3], [0]), [MPI.INT]]
        Alltoallw(smsg, rmsg)
        self.assertEqual(sbuf, rbuf)

    @unittest.skipIf(cupy is None, 'cupy')
    def testMessageCuPy(self):
        sbuf = cupy.array([1,2,3], 'i')
        rbuf = cupy.array([0,0,0], 'i')
        smsg = [sbuf, [3], [0], [MPI.INT]]
        rmsg = [rbuf, ([3], [0]), [MPI.INT]]
        Alltoallw(smsg, rmsg)
        self.assertTrue((sbuf == rbuf).all())


# ---

def PutGet(smsg, rmsg, target=None):
    try: win =  MPI.Win.Allocate(8, 1, MPI.INFO_NULL, MPI.COMM_SELF)
=======
def PutGet(smsg, rmsg, target):
    try: win =  MPI.Win.Allocate(256, 1, MPI.INFO_NULL, MPI.COMM_SELF)
>>>>>>> 7de7b5c3
    except NotImplementedError: win = MPI.WIN_NULL
    try:
        try: win.Fence()
        except NotImplementedError: pass
        try: win.Put(smsg, 0, target)
        except NotImplementedError: pass
        try: win.Fence()
        except NotImplementedError: pass
        try: win.Get(rmsg, 0, target)
        except NotImplementedError:
            if isinstance(smsg, (list, tuple)): smsg = smsg[0]
            if isinstance(rmsg, (list, tuple)): rmsg = rmsg[0]
            try: rmsg[:] = smsg
            except: pass
        try: win.Fence()
        except NotImplementedError: pass
    finally:
        if win != MPI.WIN_NULL: win.Free()


class TestMessageRMA(unittest.TestCase):

    def testMessageBad(self):
        sbuf = [None, 0, 0, "B", None]
        rbuf = [None, 0, 0, "B"]
        target = (0, 0, MPI.BYTE)
        def f(): PutGet(sbuf, rbuf, target)
        self.assertRaises(ValueError, f)
        sbuf = [None, 0, 0, "B"]
        rbuf = [None, 0, 0, "B", None]
        target = (0, 0, MPI.BYTE)
        def f(): PutGet(sbuf, rbuf, target)
        self.assertRaises(ValueError, f)
        sbuf = [None, 0, "B"]
        rbuf = [None, 0, "B"]
        target = (0, 0, MPI.BYTE, None)
        def f(): PutGet(sbuf, rbuf, target)
        self.assertRaises(ValueError, f)
        sbuf = [None, 0, "B"]
        rbuf = [None, 0, "B"]
        target = {1:2,3:4}
        def f(): PutGet(sbuf, rbuf, target)
        self.assertRaises(ValueError, f)

    def testMessageNone(self):
        for empty in ([None, 0, 0, MPI.BYTE],
                      [None, 0, MPI.BYTE],
                      [None, MPI.BYTE]):
            for target in (None, 0, [0, 0, MPI.BYTE]):
                PutGet(empty, empty, target)

    def testMessageBottom(self):
        for empty in ([MPI.BOTTOM, 0, 0, MPI.BYTE],
                      [MPI.BOTTOM, 0, MPI.BYTE],
                      [MPI.BOTTOM, MPI.BYTE]):
            for target in (None, 0, [0, 0, MPI.BYTE]):
                PutGet(empty, empty, target)

    @unittest.skipIf(pypy_lt_53, 'pypy(<5.3)')
    def testMessageBytes(self):
        for target in (None, 0, [0, 3, MPI.BYTE]):
            sbuf = b"abc"
            rbuf = bytearray(3)
            PutGet(sbuf, rbuf, target)
            self.assertEqual(sbuf, rbuf)

    @unittest.skipIf(pypy_lt_53, 'pypy(<5.3)')
    def testMessageBytearray(self):
        for target in (None, 0, [0, 3, MPI.BYTE]):
            sbuf = bytearray(b"abc")
            rbuf = bytearray(3)
            PutGet(sbuf, rbuf, target)
            self.assertEqual(sbuf, rbuf)

    @unittest.skipIf(py3, 'python3')
    @unittest.skipIf(pypy2, 'pypy2')
    @unittest.skipIf(hasattr(MPI, 'ffi'), 'mpi4py-cffi')
    def testMessageUnicode(self):  # Test for Issue #120
        sbuf = unicode("abc")
        rbuf = bytearray(len(buffer(sbuf)))
        PutGet([sbuf, MPI.BYTE], [rbuf, MPI.BYTE], None)

    @unittest.skipMPI('msmpi')
    @unittest.skipIf(array is None, 'array')
    def testMessageArray(self):
        sbuf = array.array('i', [1,2,3])
        rbuf = array.array('i', [0,0,0])
        PutGet(sbuf, rbuf)
        self.assertEqual(sbuf, rbuf)

    @unittest.skipMPI('msmpi')
    @unittest.skipIf(numpy is None, 'numpy')
    def testMessageNumPy(self):
        sbuf = numpy.array([1,2,3], dtype='i')
        rbuf = numpy.array([0,0,0], dtype='i')
        PutGet(sbuf, rbuf)
        self.assertTrue((sbuf == rbuf).all())

    @unittest.skipMPI('msmpi')
    @unittest.skipIf(array is None, 'array')
    def testMessageGPUBuf(self):
        sbuf = GPUBuf('i', [1,2,3], readonly=True)
        rbuf = GPUBuf('i', [0,0,0], readonly=False)
        PutGet(sbuf, rbuf)
        self.assertEqual(sbuf, rbuf)

    @unittest.skipMPI('msmpi')
    @unittest.skipMPI('mvapich2')
    @unittest.skipIf(cupy is None, 'cupy')
    def testMessageCuPy(self):
        sbuf = cupy.array([1,2,3], 'i')
        rbuf = cupy.array([0,0,0], 'i')
        PutGet(sbuf, rbuf)
        self.assertTrue((sbuf == rbuf).all())


# ---

if __name__ == '__main__':
    unittest.main()<|MERGE_RESOLUTION|>--- conflicted
+++ resolved
@@ -878,7 +878,6 @@
         self.assertEqual(sbuf[0], rbuf[0])
         self.assertEqual(bytearray(2), rbuf[1:])
 
-<<<<<<< HEAD
     @unittest.skipIf(array is None, 'array')
     def testMessageArray(self):
         sbuf = array.array('i', [1,2,3])
@@ -919,11 +918,7 @@
 # ---
 
 def PutGet(smsg, rmsg, target=None):
-    try: win =  MPI.Win.Allocate(8, 1, MPI.INFO_NULL, MPI.COMM_SELF)
-=======
-def PutGet(smsg, rmsg, target):
     try: win =  MPI.Win.Allocate(256, 1, MPI.INFO_NULL, MPI.COMM_SELF)
->>>>>>> 7de7b5c3
     except NotImplementedError: win = MPI.WIN_NULL
     try:
         try: win.Fence()
